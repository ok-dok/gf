--- conflicted
+++ resolved
@@ -177,27 +177,16 @@
 	// Utility methods.
 	// ===========================================================================
 
-<<<<<<< HEAD
-	GetCtx() context.Context                                                                                 // See Core.GetCtx.
-	GetCore() *Core                                                                                          // See Core.GetCore
-	GetChars() (charLeft string, charRight string)                                                           // See Core.GetChars.
-	Tables(ctx context.Context, schema ...string) (tables []string, err error)                               // See Core.Tables. The driver must implement this function.
-	TableFields(ctx context.Context, table string, schema ...string) (map[string]*TableField, error)         // See Core.TableFields. The driver must implement this function.
-	ConvertValueForField(ctx context.Context, fieldType string, fieldValue interface{}) (interface{}, error) // See Core.ConvertValueForField
-	ConvertValueForLocal(ctx context.Context, fieldType string, fieldValue interface{}) (interface{}, error) // See Core.ConvertValueForLocal
-	CheckLocalTypeForField(ctx context.Context, fieldType string, fieldValue interface{}) (LocalType, error) // See Core.CheckLocalTypeForField
-=======
 	GetCtx() context.Context                                                                                                  // See Core.GetCtx.
 	GetCore() *Core                                                                                                           // See Core.GetCore
 	GetQuoteChars() (charLeft string, charRight string)                                                                       // See Core.GetQuoteChars.
+	Tables(ctx context.Context, schema ...string) (tables []string, err error)                                                // See Core.Tables. The driver must implement this function.
 	TablesInSchema(ctx context.Context, schema string, database ...string) (tables []string, err error)                       // See Core.Tables. The driver must implement this function.
-	Tables(ctx context.Context, database ...string) (tables []string, err error)                                              // See Core.Tables. The driver must implement this function.
+	TableFields(ctx context.Context, table string, schema ...string) (map[string]*TableField, error)                          // See Core.TableFields. The driver must implement this function.
 	TableFieldsInSchema(ctx context.Context, table string, schema string, database ...string) (map[string]*TableField, error) // See Core.TableFields. The driver must implement this function.
-	TableFields(ctx context.Context, table string, database ...string) (map[string]*TableField, error)                        // See Core.TableFields. The driver must implement this function.
-	ConvertDataForRecord(ctx context.Context, data interface{}) (map[string]interface{}, error)                               // See Core.ConvertDataForRecord
+	ConvertValueForField(ctx context.Context, fieldType string, fieldValue interface{}) (interface{}, error)                  // See Core.ConvertValueForField
 	ConvertValueForLocal(ctx context.Context, fieldType string, fieldValue interface{}) (interface{}, error)                  // See Core.ConvertValueForLocal
-	CheckLocalTypeForField(ctx context.Context, fieldType string, fieldValue interface{}) (string, error)                     // See Core.CheckLocalTypeForField
->>>>>>> 671b3313
+	CheckLocalTypeForField(ctx context.Context, fieldType string, fieldValue interface{}) (LocalType, error)                  // See Core.CheckLocalTypeForField
 }
 
 // TX defines the interfaces for ORM transaction operations.
@@ -391,33 +380,9 @@
 }
 
 const (
-<<<<<<< HEAD
-	defaultModelSafe                      = false
-	defaultCharset                        = `utf8`
-	defaultProtocol                       = `tcp`
-	unionTypeNormal                       = 0
-	unionTypeAll                          = 1
-	defaultMaxIdleConnCount               = 10               // Max idle connection count in pool.
-	defaultMaxOpenConnCount               = 0                // Max open connection count in pool. Default is no limit.
-	defaultMaxConnLifeTime                = 30 * time.Second // Max lifetime for per connection in pool in seconds.
-	ctxTimeoutTypeExec                    = 0
-	ctxTimeoutTypeQuery                   = 1
-	ctxTimeoutTypePrepare                 = 2
-	cachePrefixTableFields                = `TableFields:`
-	cachePrefixSelectCache                = `SelectCache:`
-	commandEnvKeyForDryRun                = "gf.gdb.dryrun"
-	modelForDaoSuffix                     = `ForDao`
-	dbRoleSlave                           = `slave`
-	ctxKeyForDB               gctx.StrKey = `CtxKeyForDB`
-	ctxKeyCatchSQL            gctx.StrKey = `CtxKeyCatchSQL`
-	ctxKeyInternalProducedSQL gctx.StrKey = `CtxKeyInternalProducedSQL`
-=======
 	defaultModelSafe                           = false
 	defaultCharset                             = `utf8`
 	defaultProtocol                            = `tcp`
-	queryTypeNormal                queryType   = 0
-	queryTypeCount                 queryType   = 1
-	queryTypeValue                 queryType   = 2
 	unionTypeNormal                            = 0
 	unionTypeAll                               = 1
 	defaultMaxIdleConnCount                    = 10               // Max idle connection count in pool.
@@ -435,7 +400,6 @@
 	ctxKeyForDB                    gctx.StrKey = `CtxKeyForDB`
 	ctxKeyCatchSQL                 gctx.StrKey = `CtxKeyCatchSQL`
 	ctxKeyInternalProducedSQL      gctx.StrKey = `CtxKeyInternalProducedSQL`
->>>>>>> 671b3313
 
 	// type:[username[:password]@][protocol[(address)]]/dbname[?param1=value1&...&paramN=valueN]
 	linkPattern = `(\w+):([\w\-]*):(.*?)@(\w+?)\((.+?)\)/{0,1}([^\?]*)\?{0,1}(.*)`
