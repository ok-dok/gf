// Copyright GoFrame Author(https://goframe.org). All Rights Reserved.
//
// This Source Code Form is subject to the terms of the MIT License.
// If a copy of the MIT was not distributed with this file,
// You can obtain one at https://github.com/gogf/gf.

// Package sqlite implements gdb.Driver, which supports operations for database SQLite.
//
// Note:
// 1. It does not support Save features.
package sqlite

import (
	"context"
	"database/sql"
	"fmt"

	_ "github.com/glebarez/go-sqlite"

	"github.com/gogf/gf/v2/database/gdb"
	"github.com/gogf/gf/v2/encoding/gurl"
	"github.com/gogf/gf/v2/errors/gcode"
	"github.com/gogf/gf/v2/errors/gerror"
	"github.com/gogf/gf/v2/os/gfile"
	"github.com/gogf/gf/v2/text/gstr"
	"github.com/gogf/gf/v2/util/gconv"
	"github.com/gogf/gf/v2/util/gutil"
)

// Driver is the driver for sqlite database.
type Driver struct {
	*gdb.Core
}

const (
	quoteChar = "`"
)

func init() {
	if err := gdb.Register(`sqlite`, New()); err != nil {
		panic(err)
	}
}

// New create and returns a driver that implements gdb.Driver, which supports operations for SQLite.
func New() gdb.Driver {
	return &Driver{}
}

// New creates and returns a database object for sqlite.
// It implements the interface of gdb.Driver for extra database driver installation.
func (d *Driver) New(core *gdb.Core, node *gdb.ConfigNode) (gdb.DB, error) {
	return &Driver{
		Core: core,
	}, nil
}

// Open creates and returns an underlying sql.DB object for sqlite.
// https://github.com/glebarez/go-sqlite
func (d *Driver) Open(config *gdb.ConfigNode) (db *sql.DB, err error) {
	var (
		source               string
		underlyingDriverName = "sqlite"
	)
	if config.Link != "" {
		// ============================================================================
		// Deprecated from v2.2.0.
		// ============================================================================
		source = config.Link
	} else {
		source = config.Name
	}
	// It searches the source file to locate its absolute path..
	if absolutePath, _ := gfile.Search(source); absolutePath != "" {
		source = absolutePath
	}

	// Multiple PRAGMAs can be specified, e.g.:
	// path/to/some.db?_pragma=busy_timeout(5000)&_pragma=journal_mode(WAL)
	if config.Extra != "" {
		var (
			options  string
			extraMap map[string]interface{}
		)
		if extraMap, err = gstr.Parse(config.Extra); err != nil {
			return nil, err
		}
		for k, v := range extraMap {
			if options != "" {
				options += "&"
			}
			options += fmt.Sprintf(`_pragma=%s(%s)`, k, gurl.Encode(gconv.String(v)))
		}
		if len(options) > 1 {
			source += "?" + options
		}
	}

	if db, err = sql.Open(underlyingDriverName, source); err != nil {
		err = gerror.WrapCodef(
			gcode.CodeDbOperationError, err,
			`sql.Open failed for driver "%s" by source "%s"`, underlyingDriverName, source,
		)
		return nil, err
	}
	return
}

// GetQuoteChars returns the security char for this type of database.
func (d *Driver) GetQuoteChars() (charLeft string, charRight string) {
	return quoteChar, quoteChar
}

// DoFilter deals with the sql string before commits it to underlying sql driver.
func (d *Driver) DoFilter(ctx context.Context, link gdb.Link, sql string, args []interface{}) (newSql string, newArgs []interface{}, err error) {
	// Special insert/ignore operation for sqlite.
	switch {
	case gstr.HasPrefix(sql, gdb.InsertOperationIgnore):
		sql = "INSERT OR IGNORE" + sql[len(gdb.InsertOperationIgnore):]

	case gstr.HasPrefix(sql, gdb.InsertOperationReplace):
		sql = "INSERT OR REPLACE" + sql[len(gdb.InsertOperationReplace):]

	default:
		if gstr.Contains(sql, gdb.InsertOnDuplicateKeyUpdate) {
			return sql, args, gerror.NewCode(
				gcode.CodeNotSupported,
				`Save operation is not supported by sqlite driver`,
			)
		}
	}
	return d.Core.DoFilter(ctx, link, sql, args)
}

// Tables retrieves and returns the tables of current database.
// It's mainly used in cli tool chain for automatically generating the models.
func (d *Driver) Tables(ctx context.Context, database ...string) (tables []string, err error) {
	var result gdb.Result
	link, err := d.SlaveLink(database...)
	if err != nil {
		return nil, err
	}

	result, err = d.DoSelect(
		ctx,
		link,
		`SELECT NAME FROM SQLITE_MASTER WHERE TYPE='table' ORDER BY NAME`,
	)
	if err != nil {
		return
	}
	for _, m := range result {
		for _, v := range m {
			tables = append(tables, v.String())
		}
	}
	return
}

// TableFields retrieves and returns the fields' information of specified table of current database.
//
// Also see DriverMysql.TableFields.
<<<<<<< HEAD
func (d *Driver) TableFields(ctx context.Context, table string, schema ...string) (fields map[string]*gdb.TableField, err error) {
=======
func (d *Driver) TableFields(
	ctx context.Context, table string, database ...string,
) (fields map[string]*gdb.TableField, err error) {
>>>>>>> 671b3313
	var (
		result       gdb.Result
		link         gdb.Link
		usedDatabase = gutil.GetOrDefaultStr(d.GetDatabase(), database...)
	)
	if link, err = d.SlaveLink(usedDatabase); err != nil {
		return nil, err
	}
	result, err = d.DoSelect(ctx, link, fmt.Sprintf(`PRAGMA TABLE_INFO(%s)`, d.QuoteWord(table)))
	if err != nil {
		return nil, err
	}
	fields = make(map[string]*gdb.TableField)
	for i, m := range result {
		mKey := ""
		if m["pk"].Bool() {
			mKey = "pri"
		}
		fields[m["name"].String()] = &gdb.TableField{
			Index:   i,
			Name:    m["name"].String(),
			Type:    m["type"].String(),
			Key:     mKey,
			Default: m["dflt_value"].Val(),
			Null:    !m["notnull"].Bool(),
		}
	}
	return fields, nil
<<<<<<< HEAD
=======
}

// DoInsert is not supported in sqlite.
func (d *Driver) DoInsert(
	ctx context.Context, link gdb.Link, table string, list gdb.List, option gdb.DoInsertOption,
) (result sql.Result, err error) {
	switch option.InsertOption {
	case gdb.InsertOptionSave:
		return nil, gerror.NewCode(gcode.CodeNotSupported, `Save operation is not supported by sqlite driver`)

	case gdb.InsertOptionIgnore, gdb.InsertOptionReplace:
		var (
			keys           []string      // Field names.
			values         []string      // Value holder string array, like: (?,?,?)
			params         []interface{} // Values that will be committed to underlying database driver.
			onDuplicateStr string        // onDuplicateStr is used in "ON DUPLICATE KEY UPDATE" statement.
		)
		// Handle the field names and placeholders.
		for k := range list[0] {
			keys = append(keys, k)
		}
		// Prepare the batch result pointer.
		var (
			charL, charR = d.GetQuoteChars()
			batchResult  = new(gdb.SqlResult)
			keysStr      = charL + strings.Join(keys, charR+","+charL) + charR
			operation    = "INSERT OR IGNORE"
		)

		if option.InsertOption == gdb.InsertOptionReplace {
			operation = "INSERT OR REPLACE"
		}
		var (
			listLength  = len(list)
			valueHolder = make([]string, 0)
		)
		for i := 0; i < listLength; i++ {
			values = values[:0]
			// Note that the map type is unordered,
			// so it should use slice+key to retrieve the value.
			for _, k := range keys {
				if s, ok := list[i][k].(gdb.Raw); ok {
					values = append(values, gconv.String(s))
				} else {
					values = append(values, "?")
					params = append(params, list[i][k])
				}
			}
			valueHolder = append(valueHolder, "("+gstr.Join(values, ",")+")")
			// Batch package checks: It meets the batch number, or it is the last element.
			if len(valueHolder) == option.BatchCount || (i == listLength-1 && len(valueHolder) > 0) {
				var (
					stdSqlResult sql.Result
					affectedRows int64
				)
				stdSqlResult, err = d.DoExec(ctx, link, fmt.Sprintf(
					"%s INTO %s(%s) VALUES%s %s",
					operation, d.QuotePrefixTableName(table), keysStr,
					gstr.Join(valueHolder, ","),
					onDuplicateStr,
				), params...)
				if err != nil {
					return stdSqlResult, err
				}
				if affectedRows, err = stdSqlResult.RowsAffected(); err != nil {
					err = gerror.WrapCode(gcode.CodeDbOperationError, err, `sql.Result.RowsAffected failed`)
					return stdSqlResult, err
				} else {
					batchResult.Result = stdSqlResult
					batchResult.Affected += affectedRows
				}
				params = params[:0]
				valueHolder = valueHolder[:0]
			}
		}
		return batchResult, nil

	default:
		return d.Core.DoInsert(ctx, link, table, list, option)
	}
>>>>>>> 671b3313
}<|MERGE_RESOLUTION|>--- conflicted
+++ resolved
@@ -106,7 +106,7 @@
 	return
 }
 
-// GetQuoteChars returns the security char for this type of database.
+// GetChars returns the security char for this type of database.
 func (d *Driver) GetQuoteChars() (charLeft string, charRight string) {
 	return quoteChar, quoteChar
 }
@@ -132,11 +132,11 @@
 	return d.Core.DoFilter(ctx, link, sql, args)
 }
 
-// Tables retrieves and returns the tables of current database.
+// Tables retrieves and returns the tables of current schema.
 // It's mainly used in cli tool chain for automatically generating the models.
-func (d *Driver) Tables(ctx context.Context, database ...string) (tables []string, err error) {
+func (d *Driver) Tables(ctx context.Context, schema ...string) (tables []string, err error) {
 	var result gdb.Result
-	link, err := d.SlaveLink(database...)
+	link, err := d.SlaveLink(schema...)
 	if err != nil {
 		return nil, err
 	}
@@ -157,22 +157,16 @@
 	return
 }
 
-// TableFields retrieves and returns the fields' information of specified table of current database.
+// TableFields retrieves and returns the fields' information of specified table of current schema.
 //
 // Also see DriverMysql.TableFields.
-<<<<<<< HEAD
 func (d *Driver) TableFields(ctx context.Context, table string, schema ...string) (fields map[string]*gdb.TableField, err error) {
-=======
-func (d *Driver) TableFields(
-	ctx context.Context, table string, database ...string,
-) (fields map[string]*gdb.TableField, err error) {
->>>>>>> 671b3313
 	var (
-		result       gdb.Result
-		link         gdb.Link
-		usedDatabase = gutil.GetOrDefaultStr(d.GetDatabase(), database...)
+		result     gdb.Result
+		link       gdb.Link
+		usedSchema = gutil.GetOrDefaultStr(d.GetSchema(), schema...)
 	)
-	if link, err = d.SlaveLink(usedDatabase); err != nil {
+	if link, err = d.SlaveLink(usedSchema); err != nil {
 		return nil, err
 	}
 	result, err = d.DoSelect(ctx, link, fmt.Sprintf(`PRAGMA TABLE_INFO(%s)`, d.QuoteWord(table)))
@@ -195,87 +189,4 @@
 		}
 	}
 	return fields, nil
-<<<<<<< HEAD
-=======
-}
-
-// DoInsert is not supported in sqlite.
-func (d *Driver) DoInsert(
-	ctx context.Context, link gdb.Link, table string, list gdb.List, option gdb.DoInsertOption,
-) (result sql.Result, err error) {
-	switch option.InsertOption {
-	case gdb.InsertOptionSave:
-		return nil, gerror.NewCode(gcode.CodeNotSupported, `Save operation is not supported by sqlite driver`)
-
-	case gdb.InsertOptionIgnore, gdb.InsertOptionReplace:
-		var (
-			keys           []string      // Field names.
-			values         []string      // Value holder string array, like: (?,?,?)
-			params         []interface{} // Values that will be committed to underlying database driver.
-			onDuplicateStr string        // onDuplicateStr is used in "ON DUPLICATE KEY UPDATE" statement.
-		)
-		// Handle the field names and placeholders.
-		for k := range list[0] {
-			keys = append(keys, k)
-		}
-		// Prepare the batch result pointer.
-		var (
-			charL, charR = d.GetQuoteChars()
-			batchResult  = new(gdb.SqlResult)
-			keysStr      = charL + strings.Join(keys, charR+","+charL) + charR
-			operation    = "INSERT OR IGNORE"
-		)
-
-		if option.InsertOption == gdb.InsertOptionReplace {
-			operation = "INSERT OR REPLACE"
-		}
-		var (
-			listLength  = len(list)
-			valueHolder = make([]string, 0)
-		)
-		for i := 0; i < listLength; i++ {
-			values = values[:0]
-			// Note that the map type is unordered,
-			// so it should use slice+key to retrieve the value.
-			for _, k := range keys {
-				if s, ok := list[i][k].(gdb.Raw); ok {
-					values = append(values, gconv.String(s))
-				} else {
-					values = append(values, "?")
-					params = append(params, list[i][k])
-				}
-			}
-			valueHolder = append(valueHolder, "("+gstr.Join(values, ",")+")")
-			// Batch package checks: It meets the batch number, or it is the last element.
-			if len(valueHolder) == option.BatchCount || (i == listLength-1 && len(valueHolder) > 0) {
-				var (
-					stdSqlResult sql.Result
-					affectedRows int64
-				)
-				stdSqlResult, err = d.DoExec(ctx, link, fmt.Sprintf(
-					"%s INTO %s(%s) VALUES%s %s",
-					operation, d.QuotePrefixTableName(table), keysStr,
-					gstr.Join(valueHolder, ","),
-					onDuplicateStr,
-				), params...)
-				if err != nil {
-					return stdSqlResult, err
-				}
-				if affectedRows, err = stdSqlResult.RowsAffected(); err != nil {
-					err = gerror.WrapCode(gcode.CodeDbOperationError, err, `sql.Result.RowsAffected failed`)
-					return stdSqlResult, err
-				} else {
-					batchResult.Result = stdSqlResult
-					batchResult.Affected += affectedRows
-				}
-				params = params[:0]
-				valueHolder = valueHolder[:0]
-			}
-		}
-		return batchResult, nil
-
-	default:
-		return d.Core.DoInsert(ctx, link, table, list, option)
-	}
->>>>>>> 671b3313
 }