// Copyright GoFrame Author(https://goframe.org). All Rights Reserved.
//
// This Source Code Form is subject to the terms of the MIT License.
// If a copy of the MIT was not distributed with this file,
// You can obtain one at https://github.com/gogf/gf.

package mysql_test

import (
	"context"
	"fmt"
	"testing"

	"github.com/gogf/gf/v2/container/garray"
	"github.com/gogf/gf/v2/database/gdb"
	"github.com/gogf/gf/v2/frame/g"
	"github.com/gogf/gf/v2/os/gtime"
	"github.com/gogf/gf/v2/test/gtest"
)

const (
	TableSize        = 10
	TableName        = "user"
<<<<<<< HEAD
	TestSchema1      = "test1"
	TestSchema2      = "test2"
	TestPartitionDB  = "test3"
=======
	TestDatabase1    = "test1"
	TestDatabase2    = "test2"
>>>>>>> 671b3313
	TableNamePrefix1 = "gf_"
	TestDbUser       = "root"
	TestDbPass       = "12345678"
	CreateTime       = "2018-10-24 10:00:00"
)

var (
	db        gdb.DB
	db2       gdb.DB
	db3       gdb.DB
	dbPrefix  gdb.DB
	dbInvalid gdb.DB
	ctx       = context.TODO()
)

func init() {
	nodeDefault := gdb.ConfigNode{
		Link: fmt.Sprintf("mysql:root:%s@tcp(127.0.0.1:3306)/?loc=Local&parseTime=true", TestDbPass),
	}
	partitionDefault := gdb.ConfigNode{
		Link:  fmt.Sprintf("mysql:root:%s@tcp(127.0.0.1:3307)/?loc=Local&parseTime=true", TestDbPass),
		Debug: true,
	}
	nodePrefix := gdb.ConfigNode{
		Link: fmt.Sprintf("mysql:root:%s@tcp(127.0.0.1:3306)/?loc=Local&parseTime=true", TestDbPass),
	}
	nodePrefix.Prefix = TableNamePrefix1

	nodeInvalid := gdb.ConfigNode{
		Link: fmt.Sprintf("mysql:root:%s@tcp(127.0.0.1:3307)/?loc=Local&parseTime=true", TestDbPass),
	}

	gdb.AddConfigNode("test", nodeDefault)
	gdb.AddConfigNode("prefix", nodePrefix)
	gdb.AddConfigNode("nodeinvalid", nodeInvalid)
	gdb.AddConfigNode("partition", partitionDefault)
	gdb.AddConfigNode(gdb.DefaultGroupName, nodeDefault)

	// Default db.
	if r, err := gdb.NewByGroup(); err != nil {
		gtest.Error(err)
	} else {
		db = r
	}
	schemaTemplate := "CREATE DATABASE IF NOT EXISTS `%s` CHARACTER SET UTF8"
	if _, err := db.Exec(ctx, fmt.Sprintf(schemaTemplate, TestDatabase1)); err != nil {
		gtest.Error(err)
	}
	if _, err := db.Exec(ctx, fmt.Sprintf(schemaTemplate, TestDatabase2)); err != nil {
		gtest.Error(err)
	}
<<<<<<< HEAD
	if _, err := db.Exec(ctx, fmt.Sprintf(schemaTemplate, TestPartitionDB)); err != nil {
		gtest.Error(err)
	}
	db = db.Schema(TestSchema1)
	db2 = db.Schema(TestSchema2)
	db3 = db.Schema(TestPartitionDB)
=======
	db = db.Database(TestDatabase1)

>>>>>>> 671b3313
	// Prefix db.
	if r, err := gdb.NewByGroup("prefix"); err != nil {
		gtest.Error(err)
	} else {
		dbPrefix = r
	}
	if _, err := dbPrefix.Exec(ctx, fmt.Sprintf(schemaTemplate, TestDatabase1)); err != nil {
		gtest.Error(err)
	}
	if _, err := dbPrefix.Exec(ctx, fmt.Sprintf(schemaTemplate, TestDatabase2)); err != nil {
		gtest.Error(err)
	}
	dbPrefix = dbPrefix.Database(TestDatabase1)

	// Invalid db.
	if r, err := gdb.NewByGroup("nodeinvalid"); err != nil {
		gtest.Error(err)
	} else {
		dbInvalid = r
	}
	dbInvalid = dbInvalid.Database(TestDatabase1)
}

func createTable(table ...string) string {
	return createTableWithDb(db, table...)
}

func createInitTable(table ...string) string {
	return createInitTableWithDb(db, table...)
}

func dropTable(table string) {
	dropTableWithDb(db, table)
}

func createTableWithDb(db gdb.DB, table ...string) (name string) {
	if len(table) > 0 {
		name = table[0]
	} else {
		name = fmt.Sprintf(`%s_%d`, TableName, gtime.TimestampNano())
	}
	dropTableWithDb(db, name)
	if _, err := db.Exec(ctx, fmt.Sprintf(`
	    CREATE TABLE %s (
	        id          int(10) unsigned NOT NULL AUTO_INCREMENT,
	        passport    varchar(45) NULL,
	        password    char(32) NULL,
	        nickname    varchar(45) NULL,
	        create_time timestamp(6) NULL,
	        PRIMARY KEY (id)
	    ) ENGINE=InnoDB DEFAULT CHARSET=utf8;
	    `, name,
	)); err != nil {
		gtest.Fatal(err)
	}
	return name
}

func createInitTableWithDb(db gdb.DB, table ...string) (name string) {
	name = createTableWithDb(db, table...)
	array := garray.New(true)
	for i := 1; i <= TableSize; i++ {
		array.Append(g.Map{
			"id":          i,
			"passport":    fmt.Sprintf(`user_%d`, i),
			"password":    fmt.Sprintf(`pass_%d`, i),
			"nickname":    fmt.Sprintf(`name_%d`, i),
			"create_time": gtime.NewFromStr(CreateTime).String(),
		})
	}

	result, err := db.Insert(ctx, name, array.Slice())
	gtest.AssertNil(err)

	n, e := result.RowsAffected()
	gtest.Assert(e, nil)
	gtest.Assert(n, TableSize)
	return
}

func dropTableWithDb(db gdb.DB, table string) {
	if _, err := db.Exec(ctx, fmt.Sprintf("DROP TABLE IF EXISTS `%s`", table)); err != nil {
		gtest.Error(err)
	}
}

func Test_PartitionTable(t *testing.T) {
	dropShopDBTable()
	createShopDBTable()
	insertShopDBData()

	//defer dropShopDBTable()
	gtest.C(t, func(t *gtest.T) {
		data, err := db3.Ctx(ctx).Model("dbx_order").Partition("p3", "p4").All()
		t.AssertNil(err)
		dataLen := len(data)
		t.Assert(dataLen, 5)
		data, err = db3.Ctx(ctx).Model("dbx_order").Partition("p3").All()
		t.AssertNil(err)
		dataLen = len(data)
		t.Assert(dataLen, 5)
	})
}
func createShopDBTable() {
	sql := `CREATE TABLE dbx_order (
  id int(11) NOT NULL,
  sales_date date DEFAULT NULL,
  amount decimal(10,2) DEFAULT NULL
) ENGINE=InnoDB DEFAULT CHARSET=utf8mb4
PARTITION BY RANGE (YEAR(sales_date))
(PARTITION p1 VALUES LESS THAN (2020) ENGINE = InnoDB,
 PARTITION p2 VALUES LESS THAN (2021) ENGINE = InnoDB,
 PARTITION p3 VALUES LESS THAN (2022) ENGINE = InnoDB,
 PARTITION p4 VALUES LESS THAN MAXVALUE ENGINE = InnoDB);`
	_, err := db3.Exec(ctx, sql)
	if err != nil {
		gtest.Fatal(err.Error())
	}
}
func insertShopDBData() {
	data := g.Slice{}
	year := 2020
	for i := 1; i <= 5; i++ {
		year++
		data = append(data, g.Map{
			"id":         i,
			"sales_date": fmt.Sprintf("%d-09-21", year),
			"amount":     fmt.Sprintf("1%d.21", i),
		})
	}
	_, err := db3.Model("dbx_order").Ctx(ctx).Data(data).Insert()
	if err != nil {
		gtest.Error(err)
	}
}
func dropShopDBTable() {
	if _, err := db3.Exec(ctx, "DROP TABLE IF EXISTS `dbx_order`"); err != nil {
		gtest.Error(err)
	}
}<|MERGE_RESOLUTION|>--- conflicted
+++ resolved
@@ -21,14 +21,9 @@
 const (
 	TableSize        = 10
 	TableName        = "user"
-<<<<<<< HEAD
-	TestSchema1      = "test1"
-	TestSchema2      = "test2"
-	TestPartitionDB  = "test3"
-=======
 	TestDatabase1    = "test1"
 	TestDatabase2    = "test2"
->>>>>>> 671b3313
+	TestPartitionDB  = "test3"
 	TableNamePrefix1 = "gf_"
 	TestDbUser       = "root"
 	TestDbPass       = "12345678"
@@ -80,17 +75,12 @@
 	if _, err := db.Exec(ctx, fmt.Sprintf(schemaTemplate, TestDatabase2)); err != nil {
 		gtest.Error(err)
 	}
-<<<<<<< HEAD
 	if _, err := db.Exec(ctx, fmt.Sprintf(schemaTemplate, TestPartitionDB)); err != nil {
 		gtest.Error(err)
 	}
-	db = db.Schema(TestSchema1)
-	db2 = db.Schema(TestSchema2)
+	db = db.Database(TestDatabase1)
+	db2 = db.Database(TestDatabase2)
 	db3 = db.Schema(TestPartitionDB)
-=======
-	db = db.Database(TestDatabase1)
-
->>>>>>> 671b3313
 	// Prefix db.
 	if r, err := gdb.NewByGroup("prefix"); err != nil {
 		gtest.Error(err)
