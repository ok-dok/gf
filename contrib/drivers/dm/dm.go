--- conflicted
+++ resolved
@@ -102,22 +102,13 @@
 	return
 }
 
-<<<<<<< HEAD
-// GetChars returns the security char for this type of database.
-func (d *Driver) GetChars() (charLeft string, charRight string) {
+func (d *Driver) GetQuoteChars() (charLeft string, charRight string) {
 	return quoteChar, quoteChar
 }
 
 // Tables retrieves and returns the tables of current schema.
 // It's mainly used in cli tool chain for automatically generating the models.
-func (d *Driver) Tables(ctx context.Context, schema ...string) (tables []string, err error) {
-=======
-func (d *Driver) GetQuoteChars() (charLeft string, charRight string) {
-	return quoteChar, quoteChar
-}
-
 func (d *Driver) Tables(ctx context.Context, database ...string) (tables []string, err error) {
->>>>>>> 671b3313
 	var result gdb.Result
 	// When database is empty, return the default link
 	link, err := d.SlaveLink(database...)
@@ -139,14 +130,10 @@
 	return
 }
 
-<<<<<<< HEAD
 // TableFields retrieves and returns the fields' information of specified table of current schema.
-func (d *Driver) TableFields(ctx context.Context, table string, schema ...string) (fields map[string]*gdb.TableField, err error) {
-=======
 func (d *Driver) TableFields(
 	ctx context.Context, table string, database ...string,
 ) (fields map[string]*gdb.TableField, err error) {
->>>>>>> 671b3313
 	var (
 		result gdb.Result
 		link   gdb.Link
