// Copyright GoFrame Author(https://goframe.org). All Rights Reserved.
//
// This Source Code Form is subject to the terms of the MIT License.
// If a copy of the MIT was not distributed with this file,
// You can obtain one at https://github.com/gogf/gf.
//

package gdb

import (
	"context"
	"database/sql"

	"go.opentelemetry.io/otel"
	"go.opentelemetry.io/otel/trace"

	"github.com/gogf/gf/v2"
	"github.com/gogf/gf/v2/container/gvar"
	"github.com/gogf/gf/v2/errors/gcode"
	"github.com/gogf/gf/v2/errors/gerror"
	"github.com/gogf/gf/v2/internal/intlog"
	"github.com/gogf/gf/v2/os/gtime"
	"github.com/gogf/gf/v2/util/gconv"
	"github.com/gogf/gf/v2/util/guid"
)

// Query commits one query SQL to underlying driver and returns the execution result.
// It is most commonly used for data querying.
func (c *Core) Query(ctx context.Context, sql string, args ...interface{}) (result Result, err error) {
	return c.db.DoQuery(ctx, nil, sql, args...)
}

// DoQuery commits the sql string and its arguments to underlying driver
// through given link object and returns the execution result.
func (c *Core) DoQuery(ctx context.Context, link Link, sql string, args ...interface{}) (result Result, err error) {
	// Transaction checks.
	if link == nil {
		if tx := TXFromCtx(ctx, c.db.GetGroup()); tx != nil {
			// Firstly, check and retrieve transaction link from context.
			link = &txLink{tx.tx}
		} else if link, err = c.SlaveLink(); err != nil {
			// Or else it creates one from master node.
			return nil, err
		}
	} else if !link.IsTransaction() {
		// If current link is not transaction link, it checks and retrieves transaction from context.
		if tx := TXFromCtx(ctx, c.db.GetGroup()); tx != nil {
			link = &txLink{tx.tx}
		}
	}

	if c.GetConfig().QueryTimeout > 0 {
		ctx, _ = context.WithTimeout(ctx, c.GetConfig().QueryTimeout)
	}

	// Sql filtering.
	sql, args = formatSql(sql, args)
	sql, args, err = c.db.DoFilter(ctx, link, sql, args)
	if err != nil {
		return nil, err
	}
	// Link execution.
	var out DoCommitOutput
	out, err = c.db.DoCommit(ctx, DoCommitInput{
		Link:          link,
		Sql:           sql,
		Args:          args,
		Stmt:          nil,
		Type:          SqlTypeQueryContext,
		IsTransaction: link.IsTransaction(),
	})
	return out.Records, err
}

// Exec commits one query SQL to underlying driver and returns the execution result.
// It is most commonly used for data inserting and updating.
func (c *Core) Exec(ctx context.Context, sql string, args ...interface{}) (result sql.Result, err error) {
	return c.db.DoExec(ctx, nil, sql, args...)
}

// DoExec commits the sql string and its arguments to underlying driver
// through given link object and returns the execution result.
func (c *Core) DoExec(ctx context.Context, link Link, sql string, args ...interface{}) (result sql.Result, err error) {
	// Transaction checks.
	if link == nil {
		if tx := TXFromCtx(ctx, c.db.GetGroup()); tx != nil {
			// Firstly, check and retrieve transaction link from context.
			link = &txLink{tx.tx}
		} else if link, err = c.MasterLink(); err != nil {
			// Or else it creates one from master node.
			return nil, err
		}
	} else if !link.IsTransaction() {
		// If current link is not transaction link, it checks and retrieves transaction from context.
		if tx := TXFromCtx(ctx, c.db.GetGroup()); tx != nil {
			link = &txLink{tx.tx}
		}
	}

	if c.GetConfig().ExecTimeout > 0 {
		var cancelFunc context.CancelFunc
		ctx, cancelFunc = context.WithTimeout(ctx, c.GetConfig().ExecTimeout)
		defer cancelFunc()
	}

	// Sql filtering.
	sql, args = formatSql(sql, args)
	sql, args, err = c.db.DoFilter(ctx, link, sql, args)
	if err != nil {
		return nil, err
	}
	// Link execution.
	var out DoCommitOutput
	out, err = c.db.DoCommit(ctx, DoCommitInput{
		Link:          link,
		Sql:           sql,
		Args:          args,
		Stmt:          nil,
		Type:          SqlTypeExecContext,
		IsTransaction: link.IsTransaction(),
	})
	return out.Result, err
}

// DoFilter is a hook function, which filters the sql and its arguments before it's committed to underlying driver.
// The parameter `link` specifies the current database connection operation object. You can modify the sql
// string `sql` and its arguments `args` as you wish before they're committed to driver.
func (c *Core) DoFilter(ctx context.Context, link Link, sql string, args []interface{}) (newSql string, newArgs []interface{}, err error) {
	return sql, args, nil
}

type sqlParsingHandlerInput struct {
	DoCommitInput
	FormattedSql string
}

type sqlParsingHandlerOutput struct {
	DoCommitInput
}

func (c *Core) sqlParsingHandler(ctx context.Context, in sqlParsingHandlerInput) (out *sqlParsingHandlerOutput, err error) {
	var shardingOut *callShardingHandlerFromCtxOutput
	// Sharding handling.
	shardingOut, err = c.callShardingHandlerFromCtx(ctx, callShardingHandlerFromCtxInput{
		Sql:          in.Sql,
		FormattedSql: in.FormattedSql,
	})
	if err != nil {
		return
	}
	if shardingOut != nil {
		if shardingOut.Sql != "" {
			in.Sql = shardingOut.Sql
		}
		// If schema changes, it here creates and uses a new DB link operation object.
		if shardingOut.Schema != c.db.GetSchema() {
			in.Link, err = c.db.GetCore().GetLink(ctx, in.Link.IsOnMaster(), shardingOut.Schema)
		}
	}
	out = &sqlParsingHandlerOutput{
		DoCommitInput: in.DoCommitInput,
	}
	return
}

// DoCommit commits current sql and arguments to underlying sql driver.
func (c *Core) DoCommit(ctx context.Context, in DoCommitInput) (out DoCommitOutput, err error) {
	// Inject internal data into ctx, especially for transaction creating.
	ctx = c.injectInternalCtxData(ctx)

	var (
		sqlTx                *sql.Tx
		sqlStmt              *sql.Stmt
		sqlRows              *sql.Rows
		sqlResult            sql.Result
		stmtSqlRows          *sql.Rows
		stmtSqlRow           *sql.Row
		rowsAffected         int64
		cancelFuncForTimeout context.CancelFunc
		formattedSql         = FormatSqlWithArgs(in.Sql, in.Args)
		timestampMilli1      = gtime.TimestampMilli()
	)

	// SQL parser handler.
	sqlParsingHandlerOut, err := c.sqlParsingHandler(ctx, sqlParsingHandlerInput{
		DoCommitInput: in,
		FormattedSql:  formattedSql,
	})
	if err != nil {
		return
	}
	if sqlParsingHandlerOut != nil {
		in = sqlParsingHandlerOut.DoCommitInput
	}

	// Trace span start.
	tr := otel.GetTracerProvider().Tracer(traceInstrumentName, trace.WithInstrumentationVersion(gf.VERSION))
	ctx, span := tr.Start(ctx, in.Type, trace.WithSpanKind(trace.SpanKindInternal))
	defer span.End()

	// Execution cased by type.
	switch in.Type {
	case SqlTypeBegin:
		if sqlTx, err = in.Db.Begin(); err == nil {
			out.Tx = &TX{
				db:            c.db,
				tx:            sqlTx,
				ctx:           context.WithValue(ctx, transactionIdForLoggerCtx, transactionIdGenerator.Add(1)),
				master:        in.Db,
				transactionId: guid.S(),
			}
			ctx = out.Tx.ctx
		}
		out.RawResult = sqlTx

	case SqlTypeTXCommit:
		err = in.Tx.Commit()

	case SqlTypeTXRollback:
		err = in.Tx.Rollback()

	case SqlTypeExecContext:
		if c.db.GetDryRun() {
			sqlResult = new(SqlResult)
		} else {
			sqlResult, err = in.Link.ExecContext(ctx, in.Sql, in.Args...)
		}
		out.RawResult = sqlResult

	case SqlTypeQueryContext:
		sqlRows, err = in.Link.QueryContext(ctx, in.Sql, in.Args...)
		out.RawResult = sqlRows

	case SqlTypePrepareContext:
		sqlStmt, err = in.Link.PrepareContext(ctx, in.Sql)
		out.RawResult = sqlStmt

	case SqlTypeStmtExecContext:
		ctx, cancelFuncForTimeout = c.GetCtxTimeout(ctx, ctxTimeoutTypeExec)
		defer cancelFuncForTimeout()
		if c.db.GetDryRun() {
			sqlResult = new(SqlResult)
		} else {
			sqlResult, err = in.Stmt.ExecContext(ctx, in.Args...)
		}
		out.RawResult = sqlResult

	case SqlTypeStmtQueryContext:
		ctx, cancelFuncForTimeout = c.GetCtxTimeout(ctx, ctxTimeoutTypeQuery)
		defer cancelFuncForTimeout()
		stmtSqlRows, err = in.Stmt.QueryContext(ctx, in.Args...)
		out.RawResult = stmtSqlRows

	case SqlTypeStmtQueryRowContext:
		ctx, cancelFuncForTimeout = c.GetCtxTimeout(ctx, ctxTimeoutTypeQuery)
		defer cancelFuncForTimeout()
		stmtSqlRow = in.Stmt.QueryRowContext(ctx, in.Args...)
		out.RawResult = stmtSqlRow

	default:
		panic(gerror.NewCodef(gcode.CodeInvalidParameter, `invalid SqlType "%s"`, in.Type))
	}
	// Result handling.
	switch {
<<<<<<< HEAD
	case sqlResult != nil && !gconv.Bool(ctx.Value("isIgnoreResult")):
=======
	case sqlResult != nil && c.GetIgnoreResultFromCtx(ctx) == nil:
>>>>>>> c39a58f8
		rowsAffected, err = sqlResult.RowsAffected()
		out.Result = sqlResult

	case sqlRows != nil:
		out.Records, err = c.RowsToResult(ctx, sqlRows)
		rowsAffected = int64(len(out.Records))

	case sqlStmt != nil:
		out.Stmt = &Stmt{
			Stmt: sqlStmt,
			core: c,
			link: in.Link,
			sql:  in.Sql,
		}
	}
	var (
		timestampMilli2 = gtime.TimestampMilli()
		sqlObj          = &Sql{
			Sql:           in.Sql,
			Type:          in.Type,
			Args:          in.Args,
			Format:        formattedSql,
			Error:         err,
			Start:         timestampMilli1,
			End:           timestampMilli2,
			Group:         c.db.GetGroup(),
			RowsAffected:  rowsAffected,
			IsTransaction: in.IsTransaction,
		}
	)

	// Tracing.
	c.traceSpanEnd(ctx, span, sqlObj)

	// Logging.
	if c.db.GetDebug() {
		c.writeSqlToLogger(ctx, sqlObj)
	}
	if err != nil && err != sql.ErrNoRows {
		err = gerror.NewCodef(
			gcode.CodeDbOperationError,
			"%s, %s\n",
			err.Error(),
			FormatSqlWithArgs(in.Sql, in.Args),
		)
	}
	return out, err
}

// Prepare creates a prepared statement for later queries or executions.
// Multiple queries or executions may be run concurrently from the
// returned statement.
// The caller must call the statement's Close method
// when the statement is no longer needed.
//
// The parameter `execOnMaster` specifies whether executing the sql on master node,
// or else it executes the sql on slave node if master-slave configured.
func (c *Core) Prepare(ctx context.Context, sql string, execOnMaster ...bool) (*Stmt, error) {
	var (
		err  error
		link Link
	)
	if len(execOnMaster) > 0 && execOnMaster[0] {
		if link, err = c.MasterLink(); err != nil {
			return nil, err
		}
	} else {
		if link, err = c.SlaveLink(); err != nil {
			return nil, err
		}
	}
	return c.db.DoPrepare(ctx, link, sql)
}

// DoPrepare calls prepare function on given link object and returns the statement object.
func (c *Core) DoPrepare(ctx context.Context, link Link, sql string) (stmt *Stmt, err error) {
	// Transaction checks.
	if link == nil {
		if tx := TXFromCtx(ctx, c.db.GetGroup()); tx != nil {
			// Firstly, check and retrieve transaction link from context.
			link = &txLink{tx.tx}
		} else {
			// Or else it creates one from master node.
			var err error
			if link, err = c.MasterLink(); err != nil {
				return nil, err
			}
		}
	} else if !link.IsTransaction() {
		// If current link is not transaction link, it checks and retrieves transaction from context.
		if tx := TXFromCtx(ctx, c.db.GetGroup()); tx != nil {
			link = &txLink{tx.tx}
		}
	}

	if c.GetConfig().PrepareTimeout > 0 {
		// DO NOT USE cancel function in prepare statement.
		ctx, _ = context.WithTimeout(ctx, c.GetConfig().PrepareTimeout)
	}

	// Link execution.
	var out DoCommitOutput
	out, err = c.db.DoCommit(ctx, DoCommitInput{
		Link:          link,
		Sql:           sql,
		Type:          SqlTypePrepareContext,
		IsTransaction: link.IsTransaction(),
	})
	return out.Stmt, err
}

// RowsToResult converts underlying data record type sql.Rows to Result type.
func (c *Core) RowsToResult(ctx context.Context, rows *sql.Rows) (Result, error) {
	if rows == nil {
		return nil, nil
	}
	defer func() {
		if err := rows.Close(); err != nil {
			intlog.Errorf(ctx, `%+v`, err)
		}
	}()
	if !rows.Next() {
		return nil, nil
	}
	// Column names and types.
	columns, err := rows.ColumnTypes()
	if err != nil {
		return nil, err
	}

	var (
		columnTypes = make([]string, len(columns))
		columnNames = make([]string, len(columns))
	)
	for k, v := range columns {
		columnTypes[k] = v.DatabaseTypeName()
		columnNames[k] = v.Name()
	}
	if len(columnNames) > 0 {
		if internalData := c.getInternalCtxDataFromCtx(ctx); internalData != nil {
			internalData.FirstResultColumn = columnNames[0]
		}
	}
	var (
		values   = make([]interface{}, len(columnNames))
		result   = make(Result, 0)
		scanArgs = make([]interface{}, len(values))
	)
	for i := range values {
		scanArgs[i] = &values[i]
	}
	for {
		if err = rows.Scan(scanArgs...); err != nil {
			return result, err
		}
		record := Record{}
		for i, value := range values {
			if value == nil {
				record[columnNames[i]] = gvar.New(nil)
			} else {
				record[columnNames[i]] = gvar.New(c.convertFieldValueToLocalValue(value, columnTypes[i]))
			}
		}
		result = append(result, record)
		if !rows.Next() {
			break
		}
	}
	return result, nil
}<|MERGE_RESOLUTION|>--- conflicted
+++ resolved
@@ -20,7 +20,6 @@
 	"github.com/gogf/gf/v2/errors/gerror"
 	"github.com/gogf/gf/v2/internal/intlog"
 	"github.com/gogf/gf/v2/os/gtime"
-	"github.com/gogf/gf/v2/util/gconv"
 	"github.com/gogf/gf/v2/util/guid"
 )
 
@@ -262,11 +261,7 @@
 	}
 	// Result handling.
 	switch {
-<<<<<<< HEAD
-	case sqlResult != nil && !gconv.Bool(ctx.Value("isIgnoreResult")):
-=======
 	case sqlResult != nil && c.GetIgnoreResultFromCtx(ctx) == nil:
->>>>>>> c39a58f8
 		rowsAffected, err = sqlResult.RowsAffected()
 		out.Result = sqlResult
 
