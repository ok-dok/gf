// Copyright GoFrame Author(https://goframe.org). All Rights Reserved.
//
// This Source Code Form is subject to the terms of the MIT License.
// If a copy of the MIT was not distributed with this file,
// You can obtain one at https://github.com/gogf/gf.

package pgsql_test

import (
	"context"
<<<<<<< HEAD
=======
	"github.com/gogf/gf/v2/database/gdb"
>>>>>>> 671b3313
	"testing"

	"github.com/gogf/gf/v2/database/gdb"
	"github.com/gogf/gf/v2/frame/g"
	"github.com/gogf/gf/v2/os/gctx"
	"github.com/gogf/gf/v2/test/gtest"

	"github.com/gogf/gf/contrib/drivers/pgsql/v2"
)

func Test_LastInsertId(t *testing.T) {
	// err not nil
	gtest.C(t, func(t *gtest.T) {
		_, err := db.Model("notexist").Insert(g.List{
			{"name": "user1"},
			{"name": "user2"},
			{"name": "user3"},
		})
		t.AssertNE(err, nil)
	})

	gtest.C(t, func(t *gtest.T) {
		tableName := createTable()
		defer dropTable(tableName)
		res, err := db.Model(tableName).Insert(g.List{
			{"passport": "user1", "password": "pwd", "nickname": "nickname", "create_time": CreateTime},
			{"passport": "user2", "password": "pwd", "nickname": "nickname", "create_time": CreateTime},
			{"passport": "user3", "password": "pwd", "nickname": "nickname", "create_time": CreateTime},
		})
		t.Assert(err, nil)
		lastInsertId, err := res.LastInsertId()
		t.Assert(err, nil)
		t.Assert(lastInsertId, int64(3))
		rowsAffected, err := res.RowsAffected()
		t.Assert(err, nil)
		t.Assert(rowsAffected, int64(3))
	})
	gtest.C(t, func(t *gtest.T) {
		tableName := createTable()
		defer dropTable(tableName)
		txErr := db.Transaction(ctx, func(ctx context.Context, tx gdb.TX) error {
			res, err := tx.Model(tableName).OmitEmptyPK().Insert(
				g.Map{"id": 0, "passport": "user3", "password": "pwd", "nickname": "nickname", "create_time": CreateTime})
			t.Assert(err, nil)
			lastInsertId, err := res.LastInsertId()
			t.Assert(err, nil)
			t.Assert(lastInsertId, int64(1))
			rowsAffected, err := res.RowsAffected()
			t.Assert(err, nil)
			t.Assert(rowsAffected, int64(1))
			return err
		})
		t.AssertNil(txErr)
		if txErr != nil {
			t.Error(txErr.Error())
		}
	})
}

func Test_TxLastInsertId(t *testing.T) {
	gtest.C(t, func(t *gtest.T) {
		tableName := createTable()
		defer dropTable(tableName)
		err := db.Transaction(context.TODO(), func(ctx context.Context, tx gdb.TX) error {
			// user
			res, err := tx.Model(tableName).Insert(g.List{
				{"passport": "user1", "password": "pwd", "nickname": "nickname", "create_time": CreateTime},
				{"passport": "user2", "password": "pwd", "nickname": "nickname", "create_time": CreateTime},
				{"passport": "user3", "password": "pwd", "nickname": "nickname", "create_time": CreateTime},
			})
			t.Assert(err, nil)
			lastInsertId, err := res.LastInsertId()
			t.Assert(err, nil)
			t.AssertEQ(lastInsertId, int64(3))
			rowsAffected, err := res.RowsAffected()
			t.Assert(err, nil)
			t.AssertEQ(rowsAffected, int64(3))

			res1, err := tx.Model(tableName).Insert(g.List{
				{"passport": "user4", "password": "pwd", "nickname": "nickname", "create_time": CreateTime},
				{"passport": "user5", "password": "pwd", "nickname": "nickname", "create_time": CreateTime},
			})
			t.Assert(err, nil)
			lastInsertId1, err := res1.LastInsertId()
			t.Assert(err, nil)
			t.AssertEQ(lastInsertId1, int64(5))
			rowsAffected1, err := res1.RowsAffected()
			t.Assert(err, nil)
			t.AssertEQ(rowsAffected1, int64(2))
			return nil

		})
		t.Assert(err, nil)
	})
}

func Test_Driver_DoFilter(t *testing.T) {
	var (
		ctx    = gctx.New()
		driver = pgsql.Driver{}
	)
	gtest.C(t, func(t *gtest.T) {
		var data = g.Map{
			`select * from user where (role)::jsonb ?| 'admin'`: `select * from user where (role)::jsonb ?| 'admin'`,
			`select * from user where (role)::jsonb ?| '?'`:     `select * from user where (role)::jsonb ?| '$2'`,
			`select * from user where (role)::jsonb &? '?'`:     `select * from user where (role)::jsonb &? '$2'`,
			`select * from user where (role)::jsonb ? '?'`:      `select * from user where (role)::jsonb ? '$2'`,
			`select * from user where '?'`:                      `select * from user where '$1'`,
		}
		for k, v := range data {
			newSql, _, err := driver.DoFilter(ctx, nil, k, nil)
			t.AssertNil(err)
			t.Assert(newSql, v)
		}
	})
}<|MERGE_RESOLUTION|>--- conflicted
+++ resolved
@@ -8,10 +8,6 @@
 
 import (
 	"context"
-<<<<<<< HEAD
-=======
-	"github.com/gogf/gf/v2/database/gdb"
->>>>>>> 671b3313
 	"testing"
 
 	"github.com/gogf/gf/v2/database/gdb"
